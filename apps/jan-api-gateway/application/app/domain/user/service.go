--- conflicted
+++ resolved
@@ -1,14 +1,11 @@
 package user
 
 import (
-<<<<<<< HEAD
-=======
 	"crypto/rand"
 	"encoding/base64"
 	"fmt"
 	"strings"
 
->>>>>>> 7d0480a4
 	"golang.org/x/net/context"
 	"menlo.ai/jan-api-gateway/app/domain/organization"
 )
@@ -26,14 +23,11 @@
 }
 
 func (s *UserService) RegisterUser(ctx context.Context, user *User) (*User, error) {
-<<<<<<< HEAD
-=======
 	publicId, err := s.generatePublicID()
 	if err != nil {
 		return nil, err
 	}
 	user.PublicID = publicId
->>>>>>> 7d0480a4
 	if err := s.userrepo.Create(ctx, user); err != nil {
 		return nil, err
 	}
@@ -42,8 +36,6 @@
 
 func (s *UserService) FindByEmail(ctx context.Context, email string) (*User, error) {
 	return s.userrepo.FindByEmail(ctx, email)
-<<<<<<< HEAD
-=======
 }
 
 func (s *UserService) FindByID(ctx context.Context, id uint) (*User, error) {
@@ -72,5 +64,4 @@
 	}
 
 	return fmt.Sprintf("user-%s", key), nil
->>>>>>> 7d0480a4
 }