--- conflicted
+++ resolved
@@ -11,14 +11,9 @@
 
 type User struct {
 	BaseModel
-<<<<<<< HEAD
-	Name          string
-	Email         string `gorm:"uniqueIndex"`
-=======
 	Name          string `gorm:"type:varchar(100);not null"`
 	Email         string `gorm:"type:varchar(255);uniqueIndex;not null"`
 	PublicID      string `gorm:"type:varchar(50);uniqueIndex"`
->>>>>>> 7d0480a4
 	Enabled       bool
 	Organizations []OrganizationMember `gorm:"foreignKey:UserID"`
 	Projects      []ProjectMember      `gorm:"foreignKey:UserID"`
