package apikeyrepo

import (
	"context"

	domain "menlo.ai/jan-api-gateway/app/domain/apikey"
	"menlo.ai/jan-api-gateway/app/domain/query"
	"menlo.ai/jan-api-gateway/app/infrastructure/database/dbschema"
	"menlo.ai/jan-api-gateway/app/infrastructure/database/gormgen"
	"menlo.ai/jan-api-gateway/app/infrastructure/database/repository/transaction"
	"menlo.ai/jan-api-gateway/app/utils/functional"
)

type ApiKeyGormRepository struct {
	db *transaction.Database
}

// Count implements apikey.ApiKeyRepository.
func (repo *ApiKeyGormRepository) Count(ctx context.Context, filter domain.ApiKeyFilter) (int64, error) {
	query := repo.db.GetQuery(ctx)
	sql := query.WithContext(ctx).ApiKey
	sql = repo.applyFilter(query, sql, filter)
	return sql.Count()
}

// Create implements apikey.ApiKeyRepository.
func (repo *ApiKeyGormRepository) Create(ctx context.Context, a *domain.ApiKey) error {
	model := dbschema.NewSchemaApiKey(a)
	query := repo.db.GetQuery(ctx)
	err := query.ApiKey.WithContext(ctx).Create(model)
	if err != nil {
		return err
	}
	a.ID = model.ID
	return nil
}

// DeleteByID implements apikey.ApiKeyRepository.
func (repo *ApiKeyGormRepository) DeleteByID(ctx context.Context, id uint) error {
	return repo.db.GetTx(ctx).Delete(&dbschema.ApiKey{}, id).Error
}

// FindByID implements apikey.ApiKeyRepository.
func (repo *ApiKeyGormRepository) FindByID(ctx context.Context, id uint) (*domain.ApiKey, error) {
	query := repo.db.GetQuery(ctx)
	model, err := query.ApiKey.WithContext(ctx).Where(query.ApiKey.ID.Eq(id)).First()
	if err != nil {
		return nil, err
	}
	return model.EtoD(), nil
}

// FindByKeyHash implements apikey.ApiKeyRepository.
func (repo *ApiKeyGormRepository) FindByKeyHash(ctx context.Context, keyHash string) (*domain.ApiKey, error) {
<<<<<<< HEAD
	model, err := repo.query.ApiKey.WithContext(ctx).Where(repo.query.ApiKey.KeyHash.Eq(keyHash)).First()
=======
	query := repo.db.GetQuery(ctx)
	model, err := query.ApiKey.WithContext(ctx).Where(query.ApiKey.KeyHash.Eq(keyHash)).First()
>>>>>>> 7d0480a4
	if err != nil {
		return nil, err
	}
	return model.EtoD(), nil
}

// Update implements apikey.ApiKeyRepository.
func (repo *ApiKeyGormRepository) Update(ctx context.Context, u *domain.ApiKey) error {
	query := repo.db.GetQuery(ctx)
	apiKey := dbschema.NewSchemaApiKey(u)
	return query.ApiKey.WithContext(ctx).Save(apiKey)
}

func (repo *ApiKeyGormRepository) FindByFilter(ctx context.Context, filter domain.ApiKeyFilter, p *query.Pagination) ([]*domain.ApiKey, error) {
	query := repo.db.GetQuery(ctx)
	sql := query.WithContext(ctx).ApiKey
	sql = repo.applyFilter(query, sql, filter)
	if p != nil {
		if p.Limit != nil && *p.Limit > 0 {
			sql = sql.Limit(*p.Limit)
		}
		if p.After != nil {
			if p.Order == "desc" {
				sql = sql.Where(query.ApiKey.ID.Lt(*p.After))
			} else {
				sql = sql.Where(query.ApiKey.ID.Gt(*p.After))
			}
		}
		if p.Order == "desc" {
			sql = sql.Order(query.ApiKey.ID.Desc())
		} else {
			// Default to ascending order
			sql = sql.Order(query.ApiKey.ID.Asc())
		}
	}
	rows, err := sql.Find()
	if err != nil {
		return nil, err
	}
	result := functional.Map(rows, func(item *dbschema.ApiKey) *domain.ApiKey {
		return item.EtoD()
	})
	return result, nil
}

<<<<<<< HEAD
func (repo *ApiKeyGormRepository) applyFilter(query gormgen.IApiKeyDo, filter domain.ApiKeyFilter) gormgen.IApiKeyDo {
	if filter.OwnerType != nil {
		query = query.Where(repo.query.ApiKey.OwnerType.Eq(*filter.OwnerType))
	}
	if filter.OwnerID != nil {
		query = query.Where(repo.query.ApiKey.OwnerID.Eq(*filter.OwnerID))
=======
func (repo *ApiKeyGormRepository) applyFilter(query *gormgen.Query, sql gormgen.IApiKeyDo, filter domain.ApiKeyFilter) gormgen.IApiKeyDo {
	if filter.OwnerType != nil {
		sql = sql.Where(query.ApiKey.OwnerType.Eq(*filter.OwnerType))
	}
	if filter.OwnerID != nil {
		sql = sql.Where(query.ApiKey.OwnerID.Eq(*filter.OwnerID))
	}
	if filter.OrganizationID != nil {
		sql = sql.Where(query.ApiKey.OrganizationID.Eq(*filter.OrganizationID))
	}
	if filter.PublicID != nil {
		sql = sql.Where(query.ApiKey.PublicID.Eq(*filter.PublicID))
>>>>>>> 7d0480a4
	}
	return sql
}

func NewApiKeyGormRepository(db *transaction.Database) domain.ApiKeyRepository {
	return &ApiKeyGormRepository{
		db: db,
	}
}<|MERGE_RESOLUTION|>--- conflicted
+++ resolved
@@ -52,12 +52,8 @@
 
 // FindByKeyHash implements apikey.ApiKeyRepository.
 func (repo *ApiKeyGormRepository) FindByKeyHash(ctx context.Context, keyHash string) (*domain.ApiKey, error) {
-<<<<<<< HEAD
-	model, err := repo.query.ApiKey.WithContext(ctx).Where(repo.query.ApiKey.KeyHash.Eq(keyHash)).First()
-=======
 	query := repo.db.GetQuery(ctx)
 	model, err := query.ApiKey.WithContext(ctx).Where(query.ApiKey.KeyHash.Eq(keyHash)).First()
->>>>>>> 7d0480a4
 	if err != nil {
 		return nil, err
 	}
@@ -103,14 +99,6 @@
 	return result, nil
 }
 
-<<<<<<< HEAD
-func (repo *ApiKeyGormRepository) applyFilter(query gormgen.IApiKeyDo, filter domain.ApiKeyFilter) gormgen.IApiKeyDo {
-	if filter.OwnerType != nil {
-		query = query.Where(repo.query.ApiKey.OwnerType.Eq(*filter.OwnerType))
-	}
-	if filter.OwnerID != nil {
-		query = query.Where(repo.query.ApiKey.OwnerID.Eq(*filter.OwnerID))
-=======
 func (repo *ApiKeyGormRepository) applyFilter(query *gormgen.Query, sql gormgen.IApiKeyDo, filter domain.ApiKeyFilter) gormgen.IApiKeyDo {
 	if filter.OwnerType != nil {
 		sql = sql.Where(query.ApiKey.OwnerType.Eq(*filter.OwnerType))
@@ -123,7 +111,6 @@
 	}
 	if filter.PublicID != nil {
 		sql = sql.Where(query.ApiKey.PublicID.Eq(*filter.PublicID))
->>>>>>> 7d0480a4
 	}
 	return sql
 }
