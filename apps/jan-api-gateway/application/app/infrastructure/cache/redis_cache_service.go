package cache

import (
	"context"
	"fmt"
<<<<<<< HEAD
	"strconv"
=======
>>>>>>> 8eeaf703
	"strings"
	"time"

	"github.com/go-redsync/redsync/v4"
	"github.com/go-redsync/redsync/v4/redis/goredis/v9"
	"github.com/redis/go-redis/v9"
	"menlo.ai/jan-api-gateway/app/utils/logger"
	"menlo.ai/jan-api-gateway/config/environment_variables"
)

type RedisCacheService struct {
	client redis.UniversalClient
	rs     *redsync.Redsync
}

func NewRedisCacheService() *RedisCacheService {
	redisURL := environment_variables.EnvironmentVariables.REDIS_URL
	if redisURL == "" {
		panic("REDIS_URL environment variable must be set")
	}

	opts, err := buildUniversalOptions(redisURL)
	if err != nil {
		panic(fmt.Sprintf("failed to parse Redis URL: %v", err))
	}

	if pwd := environment_variables.EnvironmentVariables.REDIS_PASSWORD; pwd != "" {
		opts.Password = pwd
	}

<<<<<<< HEAD
	if dbVal := environment_variables.EnvironmentVariables.REDIS_DB; dbVal != "" {
		db, err := strconv.Atoi(dbVal)
		if err != nil {
			panic(fmt.Sprintf("invalid REDIS_DB value: %v", err))
		}
		opts.DB = db
=======
	if dbVal := environment_variables.EnvironmentVariables.REDIS_DB; dbVal != 0 {
		opts.DB = dbVal
>>>>>>> 8eeaf703
	}

	if len(opts.Addrs) > 1 && opts.DB != 0 {
		logger.GetLogger().Warn("Ignoring non-zero REDIS_DB when using Redis Cluster configuration")
		opts.DB = 0
	}

	client := redis.NewUniversalClient(opts)

	ctx, cancel := context.WithTimeout(context.Background(), 5*time.Second)
	defer cancel()

	if err := client.Ping(ctx).Err(); err != nil {
		panic(fmt.Sprintf("failed to connect to Redis: %v", err))
	}

	logger.GetLogger().Info("Successfully connected to Redis")

	rs := redsync.New(goredis.NewPool(client))

	return &RedisCacheService{
		client: client,
		rs:     rs,
	}
}

func buildUniversalOptions(raw string) (*redis.UniversalOptions, error) {
	parts := strings.Split(raw, ",")
	opts := &redis.UniversalOptions{}

	for _, part := range parts {
		part = strings.TrimSpace(part)
		if part == "" {
			continue
		}

		if strings.Contains(part, "://") {
			parsed, err := redis.ParseURL(part)
			if err != nil {
				return nil, err
			}

			opts.Addrs = append(opts.Addrs, parsed.Addr)

			if opts.Username == "" {
				opts.Username = parsed.Username
			}

			if opts.Password == "" {
				opts.Password = parsed.Password
			}

			if opts.DB == 0 {
				opts.DB = parsed.DB
			}

			if opts.TLSConfig == nil {
				opts.TLSConfig = parsed.TLSConfig
			}

			if opts.ReadTimeout == 0 {
				opts.ReadTimeout = parsed.ReadTimeout
			}

			if opts.WriteTimeout == 0 {
				opts.WriteTimeout = parsed.WriteTimeout
			}

			if opts.DialTimeout == 0 {
				opts.DialTimeout = parsed.DialTimeout
			}

			if opts.PoolSize == 0 {
				opts.PoolSize = parsed.PoolSize
			}

			if opts.MinIdleConns == 0 {
				opts.MinIdleConns = parsed.MinIdleConns
			}
		} else {
			opts.Addrs = append(opts.Addrs, part)
		}
	}

	if len(opts.Addrs) == 0 {
		return nil, fmt.Errorf("no Redis addresses provided")
	}

	return opts, nil
}

func (r *RedisCacheService) Set(ctx context.Context, key string, value string, expiration time.Duration) error {
	return r.client.Set(ctx, key, value, expiration).Err()
}

func (r *RedisCacheService) Get(ctx context.Context, key string) (string, error) {
	val, err := r.client.Get(ctx, key).Result()
	if err != nil {
		if err == redis.Nil {
			return "", fmt.Errorf("key not found: %s", key)
		}
		return "", fmt.Errorf("failed to get value: %w", err)
	}

	return val, nil
}

func (r *RedisCacheService) GetWithFallback(ctx context.Context, key string, fallback func() (string, error), expiration time.Duration) (string, error) {
	result, err := r.Get(ctx, key)
	if err == nil {
		return result, nil
	}

	result, err = fallback()
	if err != nil {
		return "", fmt.Errorf("fallback function failed: %w", err)
	}

	if err := r.Set(ctx, key, result, expiration); err != nil {
		logger.GetLogger().Error(fmt.Sprintf("Failed to cache value: %v", err))
	}

	return result, nil
}

func (r *RedisCacheService) Delete(ctx context.Context, key string) error {
	return r.client.Del(ctx, key).Err()
}

func (r *RedisCacheService) Unlink(ctx context.Context, key string) error {
	return r.client.Unlink(ctx, key).Err()
}

func (r *RedisCacheService) DeletePattern(ctx context.Context, pattern string) error {
	var cursor uint64
	for {
		keys, next, err := r.client.Scan(ctx, cursor, pattern, 1000).Result()
		if err != nil {
			return fmt.Errorf("failed to scan keys: %w", err)
		}
		if len(keys) > 0 {
			pipe := r.client.Pipeline()
			for _, k := range keys {
				pipe.Unlink(ctx, k)
			}
			if _, err := pipe.Exec(ctx); err != nil {
				return fmt.Errorf("failed to unlink keys: %w", err)
			}
		}
		if next == 0 {
			break
		}
		cursor = next
	}
	return nil
}

func (r *RedisCacheService) Exists(ctx context.Context, key string) (bool, error) {
	result, err := r.client.Exists(ctx, key).Result()
	if err != nil {
		return false, fmt.Errorf("failed to check key existence: %w", err)
	}
	return result > 0, nil
}

func (r *RedisCacheService) Close() error {
	return r.client.Close()
}

func (r *RedisCacheService) HealthCheck(ctx context.Context) error {
	return r.client.Ping(ctx).Err()
}

func (r *RedisCacheService) NewMutex(name string, options ...redsync.Option) *redsync.Mutex {
	return r.rs.NewMutex(name, options...)
}

func WithLock(cache RedisCacheService, lockName string, fn func() error, ttl time.Duration) error {
	mutex := cache.NewMutex(lockName, redsync.WithExpiry(ttl))

	if err := mutex.Lock(); err != nil {
		return err
	}

	defer func() {
		if _, err := mutex.Unlock(); err != nil {
		}
	}()

	return fn()
}<|MERGE_RESOLUTION|>--- conflicted
+++ resolved
@@ -3,10 +3,6 @@
 import (
 	"context"
 	"fmt"
-<<<<<<< HEAD
-	"strconv"
-=======
->>>>>>> 8eeaf703
 	"strings"
 	"time"
 
@@ -37,17 +33,8 @@
 		opts.Password = pwd
 	}
 
-<<<<<<< HEAD
-	if dbVal := environment_variables.EnvironmentVariables.REDIS_DB; dbVal != "" {
-		db, err := strconv.Atoi(dbVal)
-		if err != nil {
-			panic(fmt.Sprintf("invalid REDIS_DB value: %v", err))
-		}
-		opts.DB = db
-=======
 	if dbVal := environment_variables.EnvironmentVariables.REDIS_DB; dbVal != 0 {
 		opts.DB = dbVal
->>>>>>> 8eeaf703
 	}
 
 	if len(opts.Addrs) > 1 && opts.DB != 0 {
